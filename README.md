# AI Blog Articles Generator

A Python tool that generates SEO-optimized articles with AI based on user topics, preferred length, and backlinks.

## Features

- Generate SEO-optimized articles on any topic
- Customize article length (small-800, medium-1200-1600, or long-1800+)
- Automatically insert backlinks at appropriate points in the content
- Include SEO-optimized images with alt text
- Export to MDX format with proper frontmatter
- Easily Swap Out Models - Currently Gemini Models
<<<<<<< HEAD
- Post Process (With AI image generation/ Simple - No AI/Simple With AI - No image generation)
=======
- Run as a terminal tool
>>>>>>> 59f7c9d3

## Installation

1. Clone this repository
2. Install the required packages:

```bash
pip install -r requirements.txt
```

3. Set your Google AI API key:

```bash
export GOOGLE_API_KEY="your-api-key-here"
```

## Usage

### Basic Usage

```bash
python src/article_generator.py --topic "Your Article Topic" --length medium
```

### Advanced Options

### Single Article Mode

```bash
python src/article_generator.py \
  --topic "Sustainable Gardening Practices" \
  --length long \
  --backlinks '[{"https://example.com/gardening-tools":"gardening tools to make the job easier"},{"https://example.com/composting":"how to start composting at home"}]' \
  --output-dir "./blog-posts" \
  --model "gemini-1.5-pro"
```

### Bulk Processing Mode

Process multiple articles from a JSON file:

```bash
python src/article_generator.py \
  --bulk-file "articles.json" \
  --output-dir "./blog-posts" \
  --model "gemini-1.5-flash"
```

Or using the shell script:

```bash
./generate_article.sh --file "articles.json" --output "./blog-posts"
```

### Command Line Arguments

- `--topic`: The main topic for your article (required for single article mode)
- `--bulk-file`: JSON file containing multiple article configs for bulk processing
- `--length`: Article length preset (small: ~800 words, medium: ~1500 words, long: ~2200 words)
- `--backlinks`: JSON string containing backlinks and their descriptions
- `--output-dir`: Directory where the generated MDX file will be saved
- `--model`: Google AI model to use (gemini-1.5-pro, gemini-1.5-flash, gemini-pro)
- `--api-key`: Google AI API key (can also be set via GOOGLE_API_KEY environment variable)

### Image Post-Processing

After generating articles, you can enhance them with AI-generated images using the post-processor:

```bash
# Set your Together API key first
export TOGETHER_API_KEY="your-together-api-key-here"

# For using Gemini for image descriptions, also set this:
export GEMINI_API_KEY="your-gemini-api-key-here"

# Run the post-processor script and select an article interactively
./post_process_article.sh

# Or specify an article directly
./post_process_article.sh --article "articles/my-article.mdx" --images 4

# Use Gemini for image descriptions instead of Together AI
./post_process_article.sh --article "articles/my-article.mdx" --model gemini
```

The post-processor will:
1. Generate detailed image descriptions based on the article content (using either Together AI or Gemini)
2. Create AI-generated images for those descriptions (using Together AI)
3. Insert the images at appropriate locations in the article
4. Save the enhanced article to the `postprocessed` directory

#### Command Line Arguments for Post-Processor

- `--article`: Path to a specific article to process
- `--images`: Number of images to generate and insert (default: 3)
- `--output-dir`: Directory to save processed articles (default: ./postprocessed)
- `--model`: Model source for image descriptions (`together` or `gemini`)
- `--api-key`: Together AI API key (can also be set via TOGETHER_API_KEY environment variable)
- `--gemini-api-key`: Gemini API key (can also be set via GEMINI_API_KEY environment variable)

## Customization

You can modify the `ArticleGenerator` class to:

- Change the word count presets
- Add more AI models
- Customize the frontmatter format
- Change image placement rules

### Mini Post-Processor for Pexels Images

For a lighter, faster approach to enhancing articles with images, you can use the mini post-processor that uses Pexels API:

```bash
# Set your Pexels API key first
export PEXELS_API_KEY="your-pexels-api-key-here"

# Run in interactive mode to select an article
./mini_process_article.sh

# Process a specific article
./mini_process_article.sh --article "blog-posts/my-article.mdx"

# Process all articles automatically
./mini_process_article.sh --auto
```

The mini post-processor will:
1. Extract relevant keywords from the article
2. Search Pexels API for images matching those keywords
3. Hotlink directly to Pexels images using Next.js Image component for optimization
4. Insert one image after the title and three more throughout the article
5. Include proper attribution for Pexels photographers with clickable images
6. Save the enhanced article to the `miniprocessed` directory

#### Command Line Arguments for Mini Post-Processor

- `--article`: Path to a specific article to process
- `--output-dir`: Directory to save processed articles (default: ./miniprocessed)
- `--auto`: Process all articles automatically (non-interactive mode)
- `--api-key`: Pexels API key (can also be set via PEXELS_API_KEY environment variable)
- `--verbose`: Enable verbose logging

## Future Plans

- [x] Add option to use Gemini instead of Together AI for generating image descriptions
- [x] Add lightweight post-processor using Pexels API for direct image sourcing
- [ ] Add a research mode for factual context
- [ ] Better System Prompts
- [ ] Add tone selection (professional, casual, educational, etc.)
- [ ] Vary article types by intent (how-to, listicle, news, etc.)
- [ ] Add SEO scoring algorithm
- [ ] Add competitor analysis
- [ ] Add bulk mode - generate {num} articles from a topic variation
- [ ] Switch to Langraph and Process it as a State

## License

MIT<|MERGE_RESOLUTION|>--- conflicted
+++ resolved
@@ -10,11 +10,7 @@
 - Include SEO-optimized images with alt text
 - Export to MDX format with proper frontmatter
 - Easily Swap Out Models - Currently Gemini Models
-<<<<<<< HEAD
 - Post Process (With AI image generation/ Simple - No AI/Simple With AI - No image generation)
-=======
-- Run as a terminal tool
->>>>>>> 59f7c9d3
 
 ## Installation
 
